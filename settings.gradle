pluginManagement {
	repositories {
		maven {
			url = "https://maven.fabricmc.net"
			name = "FabricMC"
		}
		gradlePluginPortal()
	}
}
<<<<<<< HEAD

include("minecraft-test")

rootProject.name = "quilt-loader"
=======
rootProject.name='fabric-loader'

include "minecraft"

if (JavaVersion.current().isCompatibleWith(JavaVersion.VERSION_16)) {
	include "minecraft:minecraft-test"
} else {
	println("Minecraft test sub project requires java 16 or higher!")
}
>>>>>>> efd6b33c
<|MERGE_RESOLUTION|>--- conflicted
+++ resolved
@@ -7,13 +7,9 @@
 		gradlePluginPortal()
 	}
 }
-<<<<<<< HEAD
 
-include("minecraft-test")
 
 rootProject.name = "quilt-loader"
-=======
-rootProject.name='fabric-loader'
 
 include "minecraft"
 
@@ -21,5 +17,4 @@
 	include "minecraft:minecraft-test"
 } else {
 	println("Minecraft test sub project requires java 16 or higher!")
-}
->>>>>>> efd6b33c
+}