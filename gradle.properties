--- conflicted
+++ resolved
@@ -6,17 +6,16 @@
 description = The mod loading component of Quilt
 url = https://github.com/QuiltMC/quilt-loader
 
-<<<<<<< HEAD
 # Note: the policy has changed, bump after a release since we now publish snapshots
 version = 0.14.0
 
 # Dependencies
 asmVersion = 9.1
 json5Version = 1.0.0
-mixinVersion = 0.9.2+mixin.0.8.2
-tinyMappingsParserVersion = 0.3.0
-tinyRemapperVersion = 0.3.2
-accessWidenerVersion = 1.0.2
+mixinVersion = 0.9.4+mixin.0.8.2
+tinyMappingsParserVersion = 0.2.2.14
+tinyRemapperVersion = 0.4.2
+accessWidenerVersion = 1.0.0
 jimfsVersion = 1.2
 sat4jVersion = 2.3.5.1
 jbAnnotationsVersions = 19.0.0
@@ -26,8 +25,4 @@
 joptsimpleVersion = 5.0.3
 
 # JUnit
-junitVersion = 5.7.2
-=======
-version = 0.11.6
-asm_version = 9.1
->>>>>>> 5692a301
+junitVersion = 5.7.2